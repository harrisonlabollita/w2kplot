#!/usr/bin/env python
import numpy as np
import sys, glob, os
from numba import jit
from matplotlib.lines import Line2D
import matplotlib.pyplot as plt
from spaghetti.src.w2kstruct import w2kstruct as struct

try:
    plt.style.use("band_publish")
except:
    print("Spaghetti matplotlib style sheet not found")

class bands:
    def __init__(self, args):
        if not self.dir_chk():  # check if the directory contains the files we need
            exit = """Can not find at least a case.spaghetti_ene file!
                      Make sure that you are in the correct directory
                      and that you have at least executed:
                      x lapw1 -band (-p)
                      edit case.insp
                      x spaghetti (-p)

                      For band character plotting, you must run
                      x lapw2 -band -qtl (-p)
                      after lapw1."""
            print(exit)
            sys.exit(1)
        
        self.args=args

        self.files()            # grab the necessary input files
<<<<<<< HEAD
        
=======

>>>>>>> 36294ed7
        if self.args.switch=="bands":
            self.plot_bands()             # plot
        elif self.args.switch=="fatbands":
            if self.args.spin is not None:
                print("Plotting fatbands for spin-polarized calculations is not supported yet!")
                sys.exit(1)
            self.plot_fatbands()
        else:
            print("Did not recognize that switch ({})".format(args.switch))
            sys.exit(1)


    def dir_chk(self):
        """check if necessary files are in the current working directory!"""
        extensions = ["*.spaghetti_ene","*.klist_band"]
        for ext in extensions:
            if len(glob.glob(ext)) == 0:
                print("User error: could not find file with extension: {}".format(ext))
                print("Program will not be able to run with this file")
                return False
        return True

    def files(self):
        #TODO: rewrite this to find all of the files that match the extension
        # in the directory
        """load all the necessary files into the spaghetti class."""
<<<<<<< HEAD
        if self.args.spin is not None:
            self.bands = [glob.glob("*.spaghettiup_ene")[0], glob.glob(".spaghettidn_ene")[0]]
        else:
            self.bands = glob.glob("*.spaghettiup_ene")[0]
        
        self.klist   = glob.glob("*.klist_band")[0]
        try:
            self.struct = glob.glob("*.struct")[0]
        except:
            self.struct = None
        try:
            if self.args.spin is not None:
                self.qtl   = [glob.glob("*.qtlup")[0], glob.glob("*.qtldn")[0]]
            else:
                self.qtl = glob.glob("*qtl")[0]
        except:
            self.qtl =None
        try:
            self.scf   = glob.glob("*.scf")[0]
        except:
            self.scf = None
=======
        if self.args.spin:
            print("Not implemented yet!")
            sys.exit(1)
        else:
            self.bands = glob.glob("*.spaghetti_ene")[0]
            self.agr   = glob.glob("*.agr")[0]
            try:
                self.struct = glob.glob("*.struct")[0]
            except:
                self.struct = None
            try:
                self.qtl   = glob.glob("*.qtl")[0]
            except:
                self.qtl=None
            try:
                self.scf   = glob.glob("*.scf")[0]
            except:
                self.scf = None
>>>>>>> 36294ed7

    def band_data(self):
        """get the band data from the case.spaghetti_ene"""
        if self.args.spin is not None:
            print("This feature has not been tested")
            data_up = np.loadtxt(self.bands[0], comments="bandindex")
            self.kpts = np.unique(data_up[:, 3])
            data_dn = np.loadtxt(self.bands[1], comments="bandindex")
            self.Ek = [data_up[:,4].reshape(int(len(data)/len(self.kpts)), len(self.kpts)),
                       data_dn[:,4].reshape(int(len(data)/len(self.kpts)), len(self.kpts))]
        else:
            data = np.loadtxt(self.bands, comments="bandindex")
            self.kpts = np.unique(data[:, 3])
            self.Ek = data[:,4].reshape(int(len(data)/len(self.kpts)), len(self.kpts))

    def arg2latex(self, string):
        if string == '\\xG':
            return '$\Gamma$'
        elif string == "GAMMA":
            return '$\Gamma$'
        else:
            return string
    
    def kpath(self):
        klist = open(self.klist).readlines()
        self.high_symm = []
        self.klabel = []
        for il, line in enumerate(klist):
            if line[:3] == "END": break
            if line[:10].split():
                self.klabel.append(self.arg2latex(line.strip().split()[0]))
                self.high_symm.append(il)
        self.high_symm = [self.kpts[ind] for ind in self.high_symm]

    #def kpath(self):
    #    """get the high-symmetry points and labels"""
    #    # TODO Is there a better way to do this?
    #    # we can parse the case.klist_band file to get the highsymm points
    #    # and labels
    #    info = open(self.agr).readlines()
    #    self.high_symm = []
    #    self.klabel = []
    #    for (i, line) in enumerate(info):
    #        if "xaxis" in line and "tick major" in line and "grid" not in line:
    #            try:
    #                pt = info[i+1].split("\"")[1].strip()
    #                if pt != "":
    #                    self.high_symm.append(float(line.split(",")[1].strip()))
    #                    self.klabel.append(self.arg2latex(pt))
    #            except:
    #                continue

    def fermi(self):
        """get the Fermi energy (eF) from the case.scf file."""
        self.eF = float([line for line in open(self.scf).readlines() if ":FER" in line][-1].split()[-1].strip())

    def plot_bands(self):
        """program to create band structure plot"""
        self.band_data()
        self.kpath()
        if self.args.spin  == "join":
            fig, ax = plt.subplots()
            for b in range(len(self.Ek))  ax.plot(self.kpts, self.Ek[0][b,:], "k-", lw=1.5, label="up")
            for b in range(len(self.Ek)): ax.plot(self.kpts, self.Ek[1][b,:], "b-", lw=1.5, label="down")
        elif self.args.spin == "sep":
            fig, ax = plt.subplots(1, 2)
            for b in range(len(self.Ek))  ax[0].plot(self.kpts, self.Ek[0][b,:], "k-", lw=1.5, label="up")
            for b in range(len(self.Ek)): ax[1].plot(self.kpts, self.Ek[1][b,:], "b-", lw=1.5, label="down")
        else:
            fig, ax = plt.subplots()
            for b in range(len(self.Ek)): plt.plot(self.kpts, self.Ek[b,:], "k-", lw=1.5)

        if self.args.spin == "sep":
            for p in range(2): 
                ax[p].xticks(self.high_symm, self.klabel)
                for k in self.high_symm: ax[p].axvline(k, color="k", lw=0.5)
                ax[p].axhline(0.0, color="k", lw=0.5)
                ax[0].ylabel(r"$\varepsilon - \varepsilon_{\mathrm{F}}$ (eV)")
                ax[0].ylim(self.args.ymin, self.args.ymax); 
                ax[p].xlim(np.min(self.high_symm), np.max(self.high_symm));
        else:
            ax.xticks(self.high_symm, self.klabel)
            for k in self.high_symm: ax.axvline(k, color="k", lw=0.5)
            ax.axhline(0.0, color="k", lw=0.5)
            ax.ylabel(r"$\varepsilon - \varepsilon_{\mathrm{F}}$ (eV)")
            ax.ylim(self.args.ymin, self.args.ymax); 
            ax.xlim(np.min(self.high_symm), np.max(self.high_symm));

        if self.args.spin is not None: fig.legend(loc="best")

        if self.args.save:
            plt.savefig(self.args.save+".pdf", format="pdf", dpi=300)
        else:
            plt.show()

    def load_init(self): 
        exec(open("spaghetti.init").read())
        load=locals()
        control={}
        control.update(load)
        self.keywords={"klabels": None, 
                       "colors": None, 
                       "atoms" : None, 
                       "orbitals": None,
                       "weight": None}
        for key in self.keywords.keys():
            if key in control.keys():
                self.keywords[key] = control[key]
    
    def get_orb_labels(self, atom, orbs):
        """grabs the labels of the fatbands plotted from the qtl file and returns an array labels."""
        qtl2orb = {    "PZ"        : r"$p_{z}$",
                       "PX"        : r"$p_{x}$",
                       "PY"        : r"$p_{y}$",
                       "PX+PY"     : r"$p_{x}+p_{y}$",
                       "DZ2"       : r"$d_{z^{2}}$",
                       "DX2Y2"     : r"$d_{x^{2}+y^{2}}$",
                       "DXZ"       : r"$d_{xz}$",
                       "DYZ"       : r"$d_{yz}$",
                       "DXY"       : r"$d_{xy}$",
                       "DX2Y2+DXY" : r"$d_{x^{2}+y^{2}}+d_{xy}$",
                       "DXZ+DYZ"   : r"$d_{xz}+d_{yz}$",
<<<<<<< HEAD
                       "0"         : "$s$",
                       "1"         : "$p$",
                       "2"         : "$d$",
                       "3"         : "$f$",
=======
                       "0"         : "s",
                       "1"         : "p",
                       "2"         : "d",
                       "3"         : "f",
>>>>>>> 36294ed7
                       "tot"       : "Total",
                  }
        orbitals=[line for line in open(self.qtl).readlines() if "JATOM" in line] 
        orbs_for_atom = orbitals[atom-1].split()[-1].split(",")
        labels = [ qtl2orb[orbs_for_atom[int(orbs[o])-1]] for o in range(len(orbs))] 
        return labels
<<<<<<< HEAD
    
    def create_legend(self, structure):
        legend_elements = []
        for (ia, a) in enumerate(self.keywords["atoms"]):
            labels=self.get_orb_labels(a, self.keywords["orbitals"][ia])
            for o in range(len(self.keywords["orbitals"][ia])):
                legend_elements.append(Line2D([0], [0], 
                                       linestyle= '-', 
                                       color=self.colors[ia][o], 
                                       lw=3, 
                                       label=structure.atoms[a-1][0]+"-"+labels[o]))
        return legend_elements



=======
>>>>>>> 36294ed7
    def plot_fatbands(self):
        ry2eV = 13.6
        default_cols = [["dodgerblue", "lightcoral", "gold", "forestgreen", "magenta"],
                        ["b", "r", "g", "y", "c"],
                        ["royalblue", "salmon", "lawngreen", "orange", "deeppink"]]
        self.band_data()       # get the bands
        self.fermi()           # get εF
        self.kpath()           # get the kpath
        fig, ax = plt.subplots()

        for b in range(len(self.Ek)): ax.plot(self.kpts, self.Ek[b,:], "k-", lw=1.5)
        # perform some checks to make sure we have necessary files  
        if self.qtl is None or self.struct is None or self.scf is None:    # checks for necessary files
            print("Spaghetti needs: case.qtl, case.struct, and case.scf to run fatbands!")
            sys.exit(1)
        if len(glob.glob("spaghetti.init")) == 0:                          # checks for init file
            msg="""To run fatbands, we need a spaghetti.init file.\nTry running spaghetti --init --switch fatbands."""
            print(msg)
            sys.exit(1)

        structure=struct() # initialize a struct object
        
        self.load_init() # load info from the spaghetti.init file
        
        self.weight = self.args.weight if self.keywords["weight"] is None else self.keywords["weight"]
        
        if self.keywords["colors"] is None:
            self.colors = [[default_cols[ia%len(default_cols)][o%len(default_cols[0])]  \
                           for o in self.keywords["orbitals"][ia]]  \
                           for (ia, a) in enumerate(self.keywords["atoms"])]
        else:
            self.colors = self.keywords["colors"]
       
        for (a, at) in enumerate(self.keywords["atoms"]):
            for o in range(len(self.keywords["orbitals"][a])):
                qtl           = open(self.qtl).readlines() 
                start         = [line+1 for line in range(len(qtl)) if "BAND" in qtl[line]][0]
                qtl           = qtl[start:]
                E         = []
                character = []
                
                for line in qtl:
                    if 'BAND' not in line:
                        if line.split()[1] == str(at):
                            E.append((float(line.split()[0]) - self.eF)*ry2eV)                      # wien2k interal units are Ry switch to eV
                            enh   = float(self.weight*structure.atoms[at-1][1])                       # weight factor
                            ovlap = (float(line.split()[int(self.keywords["orbitals"][a][o]) + 1])) # qtl overlap
                            character.append(enh*ovlap)
                    else:
                        assert len(self.kpts) == len(E), "lenghts of arrays do not match!"
                        assert len(E) == len(character), "lengths of arrays do not match!"
                        ax.scatter(self.kpts, E, character, color=self.colors[a][o], rasterized=True)
                        E = []
                        character = []
        # decorate
        for k in self.high_symm: ax.axvline(k, color="k", lw=0.5)
        ax.axhline(0.0, color="k", lw=0.5)
        ax.set_ylabel(r"$\varepsilon - \varepsilon_{\mathrm{F}}$ (eV)")
        ax.set_ylim(self.args.ymin, self.args.ymax);
        ax.set_xlim(np.min(self.high_symm), np.max(self.high_symm));

        # create the legend
        if self.args.legend == "center":
            legend_handles=self.create_legend(structure)
            fig.legend(handles=legend_handles, loc="upper center", ncol=len(legend_handles), fontsize = 10)
        elif self.args.legend == "right":
            legend_handles=self.create_legend(structure)
            fig.legend(handles=legend_handles, loc="upper right", fontsize = 10)
        elif self.args.legend == "left":
            legend_handles=self.create_legend(structure)
            fig.legend(handles=legend_handles, loc="upper left", fontsize = 10)

        if self.keywords["klabels"] is None: 
            ax.set_xticks(self.high_symm)
            ax.set_xticklabels(self.klabel)
        else:
            assert len(self.high_symm) == len(self.keywords["klabels"]), "number of k labels provided does not match number of high-symmetry points!"
            ax.set_xticks(self.high_symm)
            ax.set_xticklabels(self.keywords["klabels"])

        if self.args.save:
            plt.savefig(self.args.save+".png", format="png", dpi=300)
        else:
            plt.show()<|MERGE_RESOLUTION|>--- conflicted
+++ resolved
@@ -30,11 +30,6 @@
         self.args=args
 
         self.files()            # grab the necessary input files
-<<<<<<< HEAD
-        
-=======
-
->>>>>>> 36294ed7
         if self.args.switch=="bands":
             self.plot_bands()             # plot
         elif self.args.switch=="fatbands":
@@ -61,7 +56,7 @@
         #TODO: rewrite this to find all of the files that match the extension
         # in the directory
         """load all the necessary files into the spaghetti class."""
-<<<<<<< HEAD
+        
         if self.args.spin is not None:
             self.bands = [glob.glob("*.spaghettiup_ene")[0], glob.glob(".spaghettidn_ene")[0]]
         else:
@@ -83,26 +78,7 @@
             self.scf   = glob.glob("*.scf")[0]
         except:
             self.scf = None
-=======
-        if self.args.spin:
-            print("Not implemented yet!")
-            sys.exit(1)
-        else:
-            self.bands = glob.glob("*.spaghetti_ene")[0]
-            self.agr   = glob.glob("*.agr")[0]
-            try:
-                self.struct = glob.glob("*.struct")[0]
-            except:
-                self.struct = None
-            try:
-                self.qtl   = glob.glob("*.qtl")[0]
-            except:
-                self.qtl=None
-            try:
-                self.scf   = glob.glob("*.scf")[0]
-            except:
-                self.scf = None
->>>>>>> 36294ed7
+        
 
     def band_data(self):
         """get the band data from the case.spaghetti_ene"""
@@ -225,24 +201,16 @@
                        "DXY"       : r"$d_{xy}$",
                        "DX2Y2+DXY" : r"$d_{x^{2}+y^{2}}+d_{xy}$",
                        "DXZ+DYZ"   : r"$d_{xz}+d_{yz}$",
-<<<<<<< HEAD
                        "0"         : "$s$",
                        "1"         : "$p$",
                        "2"         : "$d$",
                        "3"         : "$f$",
-=======
-                       "0"         : "s",
-                       "1"         : "p",
-                       "2"         : "d",
-                       "3"         : "f",
->>>>>>> 36294ed7
                        "tot"       : "Total",
                   }
         orbitals=[line for line in open(self.qtl).readlines() if "JATOM" in line] 
         orbs_for_atom = orbitals[atom-1].split()[-1].split(",")
         labels = [ qtl2orb[orbs_for_atom[int(orbs[o])-1]] for o in range(len(orbs))] 
         return labels
-<<<<<<< HEAD
     
     def create_legend(self, structure):
         legend_elements = []
@@ -256,10 +224,6 @@
                                        label=structure.atoms[a-1][0]+"-"+labels[o]))
         return legend_elements
 
-
-
-=======
->>>>>>> 36294ed7
     def plot_fatbands(self):
         ry2eV = 13.6
         default_cols = [["dodgerblue", "lightcoral", "gold", "forestgreen", "magenta"],
